--- conflicted
+++ resolved
@@ -11,23 +11,15 @@
 
 ---
 
-<<<<<<< HEAD
-# Last changes (July 10th 2017)
-* The [ZDT](https://github.com/jMetal/jMetalPy/blob/master/jmetal/problem/multiobjective/zdt.py) problems have been implemented.
 
-# Last changes (July 4th 2017)
-* The algorithm [NSGA-II](https://github.com/jMetal/jMetalPy/blob/master/jmetal/algorithm/multiobjective/nsgaii.py) has been implemented
-* Examples of configuring and running all the included algorithms are located in the [jmetal.runner](https://github.com/jMetal/jMetalPy/tree/master/jmetal/runner) package.
-=======
 # Table of Contents
 - [Usage](#usage)
 	- [Dependencies](#dependencies)
 - [History](#history)
-	- [Last changes (July 9th 2017)](#last-changes-july-9th-2017)
+	- [Last changes (July 11th 2017)](#last-changes-july-11th-2017)
 - [Contributing](#contributing)
 - [License](#license)
 
->>>>>>> ddedb114
 
 # Usage
 Examples of configuring and running all the included algorithms are located in the [jmetal.runner](https://github.com/jMetal/jMetalPy/tree/master/jmetal/runner) folder.
@@ -39,41 +31,9 @@
 $ pip install -r requirements.txt
 ```
 
-<<<<<<< HEAD
-# Current status (July 10th 2017)
-The current implementation contains the following features: 
-* Algorithms
-  * Multi-objective
-    * NSGA-II
-  * Single-objective
-    * (mu+lamba)Evolution Strategy
-    * (mu,lamba)Evolution Strategy
-    * Generational Genetic algorithm
-* Problems (multi-objective)
-  * Kursawe
-  * Fonseca
-  * Schaffer
-  * Viennet2
-  * ZDT1, ZDT2, ZDT3, ZDT4, ZDT6
-* Problems (single-objective)
-  * Sphere
-  * OneMax
-* Encoding
-  * Float
-  * Binary
-* Operators
-  * SBX Crossover
-  * Single Point Crossover
-  * Polynomial Mutation
-  * Bit Flip Mutation
-  * Simple Random Mutation
-  * Null Mutation
-  * Uniform Mutation
-  * Binary Tournament Selection
-=======
+
 # History
 See [CHANGELOG](CHANGELOG.md) for full version history.
->>>>>>> ddedb114
 
 ## Last changes (July 11th 2017)
 * Now It's possible to get to directly access the coords (x,y) of a point in a live plot by a mouse click. Note: This still needs some changes in order to work properly.
