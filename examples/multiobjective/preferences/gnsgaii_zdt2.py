from jmetal.algorithm.multiobjective.nsgaii import NSGAII
from jmetal.operator import SBXCrossover, PolynomialMutation, BinaryTournamentSelection
from jmetal.problem import ZDT2
from jmetal.util.comparator import GDominanceComparator, RankingAndCrowdingDistanceComparator
from jmetal.util.observer import ProgressBarObserver, VisualizerObserver
from jmetal.util.solution_list import print_function_values_to_file, print_variables_to_file, read_solutions
from jmetal.util.termination_criterion import StoppingByEvaluations
from jmetal.util.visualization import Plot, InteractivePlot

"""
.. module:: GNSGA-II
   :platform: Unix, Windows
   :synopsis: GNSGA-II (Non-dominance Sorting Genetic Algorithm II with preference articulation
   based on a reference point).

.. moduleauthor:: Antonio J. Nebro <antonio@lcc.uma.es>
"""

if __name__ == '__main__':
    problem = ZDT2()
    problem.reference_front = read_solutions(filename='../../../resources/reference_front/{}.pf'.format(problem.get_name()))

<<<<<<< HEAD
    reference_point = [0.2, 0.5]
=======
    reference_point = [0.8, 0.5]
>>>>>>> 52e0b172f0c6d651ba08b961a90a382f0a4b8e0f

    max_evaluations = 25000
    algorithm = NSGAII(
        problem=problem,
        population_size=100,
        offspring_population_size=100,
        mutation=PolynomialMutation(probability=1.0 / problem.number_of_variables, distribution_index=20),
        crossover=SBXCrossover(probability=1.0, distribution_index=20),
<<<<<<< HEAD
        selection=BinaryTournamentSelection(comparator=RankingAndCrowdingDistanceComparator()),
=======
>>>>>>> 52e0b172f0c6d651ba08b961a90a382f0a4b8e0f
        dominance_comparator=GDominanceComparator(reference_point),
        termination_criterion=StoppingByEvaluations(max=max_evaluations)
    )

    algorithm.observable.register(observer=ProgressBarObserver(max=max_evaluations))
    algorithm.observable.register(observer=VisualizerObserver(reference_front=problem.reference_front, reference_point=(reference_point)))

    algorithm.run()
    front = algorithm.get_result()

    # Plot front
    plot_front = Plot(plot_title='Pareto front approximation', axis_labels=problem.obj_labels, reference_point=reference_point, reference_front=problem.reference_front)
    plot_front.plot(front, label='gNSGAII-ZDT1', filename='gNSGAII-ZDT1')

    # Plot interactive front
    plot_front = InteractivePlot(plot_title='Pareto front approximation', axis_labels=problem.obj_labels, reference_point=reference_point, reference_front=problem.reference_front)
    plot_front.plot(front, label='gNSGAII-ZDT1', filename='gNSGAII-ZDT1')

    # Save results to file
    print_function_values_to_file(front, 'FUN.' + algorithm.get_name() + "." + problem.get_name())
    print_variables_to_file(front, 'VAR.'+ algorithm.get_name() + "." + problem.get_name())

    print('Algorithm (continuous problem): ' + algorithm.get_name())
    print('Problem: ' + problem.get_name())
    print('Computing time: ' + str(algorithm.total_computing_time))<|MERGE_RESOLUTION|>--- conflicted
+++ resolved
@@ -20,11 +20,7 @@
     problem = ZDT2()
     problem.reference_front = read_solutions(filename='../../../resources/reference_front/{}.pf'.format(problem.get_name()))
 
-<<<<<<< HEAD
     reference_point = [0.2, 0.5]
-=======
-    reference_point = [0.8, 0.5]
->>>>>>> 52e0b172f0c6d651ba08b961a90a382f0a4b8e0f
 
     max_evaluations = 25000
     algorithm = NSGAII(
@@ -33,10 +29,6 @@
         offspring_population_size=100,
         mutation=PolynomialMutation(probability=1.0 / problem.number_of_variables, distribution_index=20),
         crossover=SBXCrossover(probability=1.0, distribution_index=20),
-<<<<<<< HEAD
-        selection=BinaryTournamentSelection(comparator=RankingAndCrowdingDistanceComparator()),
-=======
->>>>>>> 52e0b172f0c6d651ba08b961a90a382f0a4b8e0f
         dominance_comparator=GDominanceComparator(reference_point),
         termination_criterion=StoppingByEvaluations(max=max_evaluations)
     )
