--- conflicted
+++ resolved
@@ -1,21 +1,17 @@
 from jmetal.algorithm.multiobjective.gde3 import GDE3
+from jmetal.lab.visualization import Plot, InteractivePlot
 from jmetal.problem import ZDT2
-<<<<<<< HEAD
-from jmetal.util.observer import ProgressBarObserver, VisualizerObserver
-from jmetal.util.solutions import read_solutions, print_function_values_to_file, print_variables_to_file
-from jmetal.util.solutions.comparator import GDominanceComparator
-=======
 from jmetal.util.solutions.comparator import GDominanceComparator
 from jmetal.util.observer import ProgressBarObserver, VisualizerObserver
 from jmetal.util.solutions import read_solutions, print_function_values_to_file, print_variables_to_file
->>>>>>> bf199700
 from jmetal.util.termination_criterion import StoppingByEvaluations
 
 if __name__ == '__main__':
     problem = ZDT2()
-    problem.reference_front = read_solutions(filename='../../resources/reference_front/{}.pf'.format(problem.get_name()))
+    problem.reference_front = read_solutions(filename='resources/reference_front/{}.pf'.format(problem.get_name()))
 
     max_evaluations = 25000
+    reference_point = [0.2, 0.5]
 
     algorithm = GDE3(
         problem=problem,
@@ -23,18 +19,25 @@
         cr=0.5,
         f=0.5,
         termination_criterion=StoppingByEvaluations(max=max_evaluations),
-        dominance_comparator=GDominanceComparator([0.5, 0.5])
+        dominance_comparator=GDominanceComparator(reference_point)
     )
 
-    algorithm.observable.register(observer=ProgressBarObserver(max=max_evaluations))
-    algorithm.observable.register(observer=VisualizerObserver(reference_point=([0.5, 0.5])))
+    algorithm.observable.register(observer=VisualizerObserver(reference_front=problem.reference_front, reference_point=reference_point))
 
     algorithm.run()
     front = algorithm.get_result()
 
+    # Plot front
+    plot_front = Plot(plot_title='Pareto front approximation', reference_front=problem.reference_front, axis_labels=problem.obj_labels)
+    plot_front.plot(front, label=algorithm.label, filename=algorithm.get_name())
+
+    # Plot interactive front
+    plot_front = InteractivePlot(plot_title='Pareto front approximation', reference_front=problem.reference_front, axis_labels=problem.obj_labels)
+    plot_front.plot(front, label=algorithm.label, filename=algorithm.get_name())
+
     # Save results to file
-    print_function_values_to_file(front, 'FUN.' + algorithm.get_name() + "." + problem.get_name())
-    print_variables_to_file(front, 'VAR.' + algorithm.get_name() + "." + problem.get_name())
+    print_function_values_to_file(front, 'FUN.' + algorithm.label)
+    print_variables_to_file(front, 'VAR.'+ algorithm.label)
 
     print('Algorithm (continuous problem): ' + algorithm.get_name())
     print('Problem: ' + problem.get_name())
