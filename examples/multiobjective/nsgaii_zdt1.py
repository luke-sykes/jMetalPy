from jmetal.algorithm.multiobjective.nsgaii import NSGAII
<<<<<<< HEAD
from jmetal.operator import SBXCrossover, PolynomialMutation, BinaryTournamentSelection
from jmetal.problem import ZDT1
from jmetal.util.comparator import RankingAndCrowdingDistanceComparator, DominanceComparator
=======
from jmetal.operator import SBXCrossover, PolynomialMutation
from jmetal.problem import ZDT1
>>>>>>> 52e0b172
from jmetal.util.observer import ProgressBarObserver, VisualizerObserver
from jmetal.util.solution_list import read_solutions, print_function_values_to_file, print_variables_to_file
from jmetal.util.termination_criterion import StoppingByEvaluations
from jmetal.util.visualization import Plot, InteractivePlot

if __name__ == '__main__':
    problem = ZDT1()
    problem.reference_front = read_solutions(filename='../../resources/reference_front/ZDT1.pf')

    max_evaluations = 25000
    algorithm = NSGAII(
        problem=problem,
        population_size=100,
        offspring_population_size=100,
        mutation=PolynomialMutation(probability=1.0 / problem.number_of_variables, distribution_index=20),
        crossover=SBXCrossover(probability=1.0, distribution_index=20),
<<<<<<< HEAD
        selection=BinaryTournamentSelection(comparator=RankingAndCrowdingDistanceComparator()),
        termination_criterion=StoppingByEvaluations(max=max_evaluations),
        dominance_comparator=DominanceComparator()
=======
        termination_criterion=StoppingByEvaluations(max=max_evaluations)
>>>>>>> 52e0b172
    )

    algorithm.observable.register(observer=ProgressBarObserver(max=max_evaluations))
    algorithm.observable.register(observer=VisualizerObserver(reference_front=problem.reference_front))

    algorithm.run()
    front = algorithm.get_result()

    label = algorithm.get_name() + "." + problem.get_name()
    algorithm_name = label
<<<<<<< HEAD
=======

>>>>>>> 52e0b172
    # Plot front
    plot_front = Plot(plot_title='Pareto front approximation', axis_labels=problem.obj_labels)
    plot_front.plot(front, label=label, filename=algorithm_name)

    # Plot interactive front
    plot_front = InteractivePlot(plot_title='Pareto front approximation', axis_labels=problem.obj_labels)
    plot_front.plot(front, label=label, filename=algorithm_name)

    # Save results to file
    print_function_values_to_file(front, 'FUN.' + label)
    print_variables_to_file(front, 'VAR.'+ label)

    print('Algorithm (continuous problem): ' + algorithm.get_name())
    print('Problem: ' + problem.get_name())
    print('Computing time: ' + str(algorithm.total_computing_time))<|MERGE_RESOLUTION|>--- conflicted
+++ resolved
@@ -1,12 +1,6 @@
 from jmetal.algorithm.multiobjective.nsgaii import NSGAII
-<<<<<<< HEAD
-from jmetal.operator import SBXCrossover, PolynomialMutation, BinaryTournamentSelection
-from jmetal.problem import ZDT1
-from jmetal.util.comparator import RankingAndCrowdingDistanceComparator, DominanceComparator
-=======
 from jmetal.operator import SBXCrossover, PolynomialMutation
 from jmetal.problem import ZDT1
->>>>>>> 52e0b172
 from jmetal.util.observer import ProgressBarObserver, VisualizerObserver
 from jmetal.util.solution_list import read_solutions, print_function_values_to_file, print_variables_to_file
 from jmetal.util.termination_criterion import StoppingByEvaluations
@@ -23,13 +17,7 @@
         offspring_population_size=100,
         mutation=PolynomialMutation(probability=1.0 / problem.number_of_variables, distribution_index=20),
         crossover=SBXCrossover(probability=1.0, distribution_index=20),
-<<<<<<< HEAD
-        selection=BinaryTournamentSelection(comparator=RankingAndCrowdingDistanceComparator()),
-        termination_criterion=StoppingByEvaluations(max=max_evaluations),
-        dominance_comparator=DominanceComparator()
-=======
         termination_criterion=StoppingByEvaluations(max=max_evaluations)
->>>>>>> 52e0b172
     )
 
     algorithm.observable.register(observer=ProgressBarObserver(max=max_evaluations))
@@ -40,10 +28,7 @@
 
     label = algorithm.get_name() + "." + problem.get_name()
     algorithm_name = label
-<<<<<<< HEAD
-=======
 
->>>>>>> 52e0b172
     # Plot front
     plot_front = Plot(plot_title='Pareto front approximation', axis_labels=problem.obj_labels)
     plot_front.plot(front, label=label, filename=algorithm_name)
