from jmetal.algorithm.multiobjective.smpso import SMPSO
from jmetal.operator import PolynomialMutation
from jmetal.problem import DTLZ1
from jmetal.util.archive import CrowdingDistanceArchive
from jmetal.util.observer import ProgressBarObserver
from jmetal.util.solution_list import print_function_values_to_file, print_variables_to_file
from jmetal.util.termination_criterion import StoppingByEvaluations
from jmetal.util.visualization import InteractivePlot, Plot

if __name__ == '__main__':
    problem = DTLZ1(number_of_objectives=5)
    #problem.reference_front = read_solutions(filename='../../resources/reference_front/DTLZ1.3D.pf')

    max_evaluations = 25000
    algorithm = SMPSO(
        problem=problem,
        swarm_size=100,
        mutation=PolynomialMutation(probability=1.0 / problem.number_of_variables, distribution_index=20),
        leaders=CrowdingDistanceArchive(100),
<<<<<<< HEAD
        termination_criterion=StoppingByEvaluations(max=25000)
    )

    algorithm.observable.register(observer=ProgressBarObserver(max=25000))
=======
        termination_criterion=StoppingByEvaluations(max=max_evaluations)
    )

    algorithm.observable.register(observer=ProgressBarObserver(max=max_evaluations))
>>>>>>> 52e0b172

    algorithm.run()
    front = algorithm.get_result()

    # Plot front
    label = '{}-{} with {} objectives'.format(algorithm.get_name(), problem.get_name(), problem.number_of_objectives)

<<<<<<< HEAD
    plot_front = Plot(plot_title='Pareto front approximation', reference_front=problem.reference_front, axis_labels=problem.obj_labels)
    plot_front.plot(front, label=label, filename=label)

    # Plot interactive front
    plot_front = InteractivePlot(plot_title='Pareto front approximation', reference_front=problem.reference_front, axis_labels=problem.obj_labels)
=======
    plot_front = Plot(plot_title='Pareto front approximation', reference_front=problem.reference_front,
                      axis_labels=problem.obj_labels)
    plot_front.plot(front, label=label, filename=label)

    # Plot interactive front
    plot_front = InteractivePlot(plot_title='Pareto front approximation', reference_front=problem.reference_front,
                                 axis_labels=problem.obj_labels)
>>>>>>> 52e0b172
    plot_front.plot(front, label=label, filename=label, normalize=True)

    # Save variables to file
    print_function_values_to_file(front, 'FUN-' + label)
    print_variables_to_file(front, 'VAR-' + label)

    print('Algorithm (continuous problem): ' + algorithm.get_name())
    print('Problem: ' + problem.get_name())
    print('Computing time: ' + str(algorithm.total_computing_time))



<|MERGE_RESOLUTION|>--- conflicted
+++ resolved
@@ -17,17 +17,10 @@
         swarm_size=100,
         mutation=PolynomialMutation(probability=1.0 / problem.number_of_variables, distribution_index=20),
         leaders=CrowdingDistanceArchive(100),
-<<<<<<< HEAD
-        termination_criterion=StoppingByEvaluations(max=25000)
-    )
-
-    algorithm.observable.register(observer=ProgressBarObserver(max=25000))
-=======
         termination_criterion=StoppingByEvaluations(max=max_evaluations)
     )
 
     algorithm.observable.register(observer=ProgressBarObserver(max=max_evaluations))
->>>>>>> 52e0b172
 
     algorithm.run()
     front = algorithm.get_result()
@@ -35,13 +28,6 @@
     # Plot front
     label = '{}-{} with {} objectives'.format(algorithm.get_name(), problem.get_name(), problem.number_of_objectives)
 
-<<<<<<< HEAD
-    plot_front = Plot(plot_title='Pareto front approximation', reference_front=problem.reference_front, axis_labels=problem.obj_labels)
-    plot_front.plot(front, label=label, filename=label)
-
-    # Plot interactive front
-    plot_front = InteractivePlot(plot_title='Pareto front approximation', reference_front=problem.reference_front, axis_labels=problem.obj_labels)
-=======
     plot_front = Plot(plot_title='Pareto front approximation', reference_front=problem.reference_front,
                       axis_labels=problem.obj_labels)
     plot_front.plot(front, label=label, filename=label)
@@ -49,7 +35,6 @@
     # Plot interactive front
     plot_front = InteractivePlot(plot_title='Pareto front approximation', reference_front=problem.reference_front,
                                  axis_labels=problem.obj_labels)
->>>>>>> 52e0b172
     plot_front.plot(front, label=label, filename=label, normalize=True)
 
     # Save variables to file
