from jmetal.algorithm.multiobjective.smpso import SMPSORP
from jmetal.component import ProgressBarObserver, CrowdingDistanceArchiveWithReferencePoint, VisualizerObserver
from jmetal.operator import Polynomial
from jmetal.problem import ZDT1
from jmetal.util.graphic import InteractivePlot
from jmetal.util.solution_list import read_solutions, print_function_values_to_file, print_variables_to_file
from jmetal.util.termination_criterion import StoppingByEvaluations


if __name__ == '__main__':
    problem = ZDT1()
    problem.reference_front = read_solutions(file_path='../../resources/reference_front/{}.pf'.format(problem.get_name()))

    swarm_size = 100

    reference_points = [[0.5, 0.5], [0.1, 0.55]]
    archives_with_reference_points = []

    for point in reference_points:
        archives_with_reference_points.append(
            CrowdingDistanceArchiveWithReferencePoint(swarm_size/len(reference_points), point)
        )

    max_evaluations = 25000
    algorithm = SMPSORP(
        problem=problem,
        swarm_size=swarm_size,
        mutation=Polynomial(probability=1.0 / problem.number_of_variables, distribution_index=20),
        reference_points=reference_points,
        leaders=archives_with_reference_points,
        termination_criterion=StoppingByEvaluations(max=max_evaluations)
    )

<<<<<<< HEAD
    algorithm.observable.register(observer=ProgressBarObserver(max=25000))
    algorithm.observable.register(observer=VisualizerObserver(reference_front=problem.reference_front))
=======
    progress_bar = ProgressBarObserver(max=max_evaluations)
    algorithm.observable.register(observer=progress_bar)
    algorithm.observable.register(observer=VisualizerObserver())
>>>>>>> 1caeb60a

    algorithm.run()
    front = algorithm.get_result()

    # Save results to file
    print_function_values_to_file(front, 'FUN.' + algorithm.get_name() + "." + problem.get_name())
    print_variables_to_file(front, 'VAR.'+ algorithm.get_name() + "." + problem.get_name())

    # Plot frontier to file
    pareto_front = InteractivePlot(plot_title='SMPSORP-ZDT1', reference_point=reference_points, reference_front=problem.reference_front, axis_labels=problem.obj_labels)
    pareto_front.plot(front)
    pareto_front.export_to_html(filename='SMPSORP-ZDT1')

    print('Algorithm (continuous problem): ' + algorithm.get_name())
    print('Problem: ' + problem.get_name())
    print('Computing time: ' + str(algorithm.total_computing_time))<|MERGE_RESOLUTION|>--- conflicted
+++ resolved
@@ -31,14 +31,8 @@
         termination_criterion=StoppingByEvaluations(max=max_evaluations)
     )
 
-<<<<<<< HEAD
     algorithm.observable.register(observer=ProgressBarObserver(max=25000))
     algorithm.observable.register(observer=VisualizerObserver(reference_front=problem.reference_front))
-=======
-    progress_bar = ProgressBarObserver(max=max_evaluations)
-    algorithm.observable.register(observer=progress_bar)
-    algorithm.observable.register(observer=VisualizerObserver())
->>>>>>> 1caeb60a
 
     algorithm.run()
     front = algorithm.get_result()
