--- conflicted
+++ resolved
@@ -7,11 +7,7 @@
 
 if __name__ == '__main__':
     problem = ZDT1()
-<<<<<<< HEAD
-    problem.reference_front = read_solutions(filename='../../resources/reference_front/ZDT1.pf')
-=======
     problem.reference_front = read_solutions(filename='resources/reference_front/ZDT1.pf')
->>>>>>> d5cd873b
 
     algorithm = GDE3(
         problem=problem,
