--- conflicted
+++ resolved
@@ -1,15 +1,12 @@
+from jmetal.operator import PolynomialMutation
 from jmetal.problem import ZDT4
 
-from jmetal.algorithm.multiobjective.smpso import SMPSO
-from jmetal.operator import Polynomial
-<<<<<<< HEAD
 from jmetal.util.solution_list import print_function_values_to_file, print_variables_to_file, read_solutions
-=======
 from jmetal.util.archive import CrowdingDistanceArchive
 from jmetal.util.observer import ProgressBarObserver, VisualizerObserver
 from jmetal.util.solution_list import print_function_values_to_file, print_variables_to_file
->>>>>>> 9a930a4a
 from jmetal.util.termination_criterion import StoppingByEvaluations
+from jmetal.algorithm.multiobjective.smpso import SMPSO
 
 if __name__ == '__main__':
     problem = ZDT4()
@@ -19,7 +16,7 @@
     algorithm = SMPSO(
         problem=problem,
         swarm_size=100,
-        mutation=Polynomial(probability=1.0 / problem.number_of_variables, distribution_index=20),
+        mutation=PolynomialMutation(probability=1.0 / problem.number_of_variables, distribution_index=20),
         leaders=CrowdingDistanceArchive(100),
         termination_criterion=StoppingByEvaluations(max=max_evaluations)
     )
