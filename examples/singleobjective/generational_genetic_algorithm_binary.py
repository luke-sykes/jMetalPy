--- conflicted
+++ resolved
@@ -5,30 +5,12 @@
 from jmetal.util.termination_criterion import StoppingByEvaluations
 
 if __name__ == '__main__':
-<<<<<<< HEAD
-<<<<<<< HEAD
     problem = OneMax(number_of_bits=1024)
 
     algorithm = GeneticAlgorithm(
         problem=problem,
         population_size=100,
         offspring_population_size=100,
-=======
-    problem = OneMax(number_of_bits=512)
-
-    algorithm = GeneticAlgorithm(
-        problem=problem,
-        population_size=40,
-        offspring_population_size=40,
->>>>>>> 52e0b172f0c6d651ba08b961a90a382f0a4b8e0f
-=======
-    problem = OneMax(number_of_bits=1024)
-
-    algorithm = GeneticAlgorithm(
-        problem=problem,
-        population_size=100,
-        offspring_population_size=100,
->>>>>>> ab791b25
         mutation=BitFlipMutation(1.0 / problem.number_of_bits),
         crossover=SPXCrossover(1.0),
         selection=BinaryTournamentSelection(),
