--- conflicted
+++ resolved
@@ -108,33 +108,6 @@
         return new_solution
 
 
-<<<<<<< HEAD
-class IntegerFloatSolution(Solution):
-    """ Class representing solutions composed of an integer and float solution"""
-
-    def __init__(self, int_lower_bound: List[int], int_upper_bound: List[int], float_lower_bound: List[int],
-                 float_upper_bound: [int], number_of_objectives: int,
-                 number_of_constraints: int = 0):
-        super(IntegerFloatSolution, self).__init__(2, number_of_objectives, number_of_constraints)
-        self.int_lower_bound = int_lower_bound
-        self.int_upper_bound = int_upper_bound
-        self.float_lower_bound = float_lower_bound
-        self.float_upper_bound = float_upper_bound
-
-        self.variables[0] = IntegerSolution(int_lower_bound, int_upper_bound, number_of_objectives, number_of_constraints)
-        self.variables[1] = FloatSolution(float_lower_bound, float_upper_bound, number_of_objectives, number_of_constraints)
-
-    def __copy__(self):
-        new_solution = IntegerFloatSolution(
-            self.int_lower_bound,
-            self.int_upper_bound,
-            self.float_lower_bound,
-            self.float_upper_bound,
-            self.number_of_objectives,
-            self.number_of_constrains)
-        new_solution.objectives = self.objectives[:]
-        new_solution.variables = self.variables[:]
-=======
 class CompositeSolution(Solution):
     """ Class representing solutions composed of a list of solutions. The idea is that each decision  variable can
     be a solution of any type, so we can create mixed solutions (e.g., solutions combining any of the existing
@@ -164,9 +137,7 @@
         new_solution = CompositeSolution(self.variables)
 
         new_solution.objectives = self.objectives[:]
->>>>>>> 8c0a6cf7
         new_solution.constraints = self.constraints[:]
-
         new_solution.attributes = self.attributes.copy()
 
         return new_solution
