--- conflicted
+++ resolved
@@ -14,17 +14,11 @@
 
     def update(self, *args, **kwargs):
         evaluations = kwargs["evaluations"]
-        population = kwargs["population"]
 
         if (evaluations % self.display_frequency) == 0:
             logger.info("Evaluations: " + str(evaluations) +
-<<<<<<< HEAD
-                        ". Best fitness: " + str(population[0].objectives) +
-                        ". Worst fitness: " + str(population[len(population)-1].objectives))
-=======
                         ". Best fitness: " + str(kwargs["population"][0].objectives[0]) +
                         ". Computing time: " + str(kwargs["computing time"]))
->>>>>>> 9fd43db5
 
 
 class WriteFrontToFileObserver(Observer):
