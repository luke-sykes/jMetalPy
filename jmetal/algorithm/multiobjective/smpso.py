import random
import threading
from copy import copy
<<<<<<< HEAD
=======
from math import sqrt
>>>>>>> 52e0b172
from typing import TypeVar, List, Optional

import numpy
from math import sqrt

from jmetal.config import store
from jmetal.core.algorithm import ParticleSwarmOptimization, DynamicAlgorithm
from jmetal.core.operator import Mutation
from jmetal.core.problem import FloatProblem, DynamicProblem
from jmetal.core.solution import FloatSolution
from jmetal.util.archive import BoundedArchive, ArchiveWithReferencePoint
from jmetal.util.comparator import DominanceComparator
from jmetal.util.solution_list import Evaluator, Generator, print_function_values_to_file
from jmetal.util.termination_criterion import TerminationCriterion

R = TypeVar('R')

"""
.. module:: SMPSO
   :platform: Unix, Windows
   :synopsis: Implementation of SMPSO.

.. moduleauthor:: Antonio Benítez-Hidalgo <antonio.b@uma.es>
"""


class SMPSO(ParticleSwarmOptimization):

    def __init__(self,
                 problem: FloatProblem,
                 swarm_size: int,
                 mutation: Mutation,
                 leaders: Optional[BoundedArchive],
<<<<<<< HEAD
                 termination_criterion: TerminationCriterion,
=======
                 termination_criterion: TerminationCriterion = store.default_termination_criteria,
>>>>>>> 52e0b172
                 swarm_generator: Generator = store.default_generator,
                 swarm_evaluator: Evaluator = store.default_evaluator):
        """ This class implements the SMPSO algorithm as described in

        * SMPSO: A new PSO-based metaheuristic for multi-objective optimization
        * MCDM 2009. DOI: `<http://dx.doi.org/10.1109/MCDM.2009.4938830/>`_.

        The implementation of SMPSO provided in jMetalPy follows the algorithm template described in the algorithm
        templates section of the documentation.

        :param problem: The problem to solve.
        :param swarm_size: Size of the swarm.
        :param max_evaluations: Maximum number of evaluations/iterations.
        :param mutation: Mutation operator (see :py:mod:`jmetal.operator.mutation`).
        :param leaders: Archive for leaders.
        """
        super(SMPSO, self).__init__(
            problem=problem,
            swarm_size=swarm_size)
        self.swarm_generator = swarm_generator
        self.swarm_evaluator = swarm_evaluator
<<<<<<< HEAD

        self.termination_criterion = termination_criterion
        self.observable.register(termination_criterion)

=======

        self.termination_criterion = termination_criterion
        self.observable.register(termination_criterion)

>>>>>>> 52e0b172
        self.mutation_operator = mutation
        self.leaders = leaders

        self.c1_min = 1.5
        self.c1_max = 2.5
        self.c2_min = 1.5
        self.c2_max = 2.5
        self.r1_min = 0.0
        self.r1_max = 1.0
        self.r2_min = 0.0
        self.r2_max = 1.0
        self.min_weight = 0.1
        self.max_weight = 0.1
        self.change_velocity1 = -1
        self.change_velocity2 = -1

        self.dominance_comparator = DominanceComparator()

        self.speed = numpy.zeros((self.swarm_size, self.problem.number_of_variables), dtype=float)
        self.delta_max, self.delta_min = numpy.empty(problem.number_of_variables), \
                                         numpy.empty(problem.number_of_variables)

    def create_initial_solutions(self) -> List[FloatSolution]:
        return [self.swarm_generator.new(self.problem) for _ in range(self.swarm_size)]

    def evaluate(self, solution_list: List[FloatSolution]):
        return self.swarm_evaluator.evaluate(solution_list, self.problem)

    def stopping_condition_is_met(self) -> bool:
        return self.termination_criterion.is_met

    def initialize_global_best(self, swarm: List[FloatSolution]) -> None:
        for particle in swarm:
            self.leaders.add(copy(particle))

    def initialize_particle_best(self, swarm: List[FloatSolution]) -> None:
        for particle in swarm:
            particle.attributes['local_best'] = copy(particle)

    def initialize_velocity(self, swarm: List[FloatSolution]) -> None:
        for i in range(self.problem.number_of_variables):
            self.delta_max[i] = (self.problem.upper_bound[i] - self.problem.lower_bound[i]) / 2.0

        self.delta_min = -1.0 * self.delta_max

    def update_velocity(self, swarm: List[FloatSolution]) -> None:
        for i in range(self.swarm_size):
            best_particle = copy(swarm[i].attributes['local_best'])
            best_global = self.select_global_best()

            r1 = round(random.uniform(self.r1_min, self.r1_max), 1)
            r2 = round(random.uniform(self.r2_min, self.r2_max), 1)
            c1 = round(random.uniform(self.c1_min, self.c1_max), 1)
            c2 = round(random.uniform(self.c2_min, self.c2_max), 1)
            wmax = self.max_weight
            wmin = self.min_weight

            for var in range(swarm[i].number_of_variables):
                self.speed[i][var] = \
                    self.__velocity_constriction(
                        self.__constriction_coefficient(c1, c2) *
                        ((self.__inertia_weight(wmax)
                          * self.speed[i][var])
                         + (c1 * r1 * (best_particle.variables[var] - swarm[i].variables[var]))
                         + (c2 * r2 * (best_global.variables[var] - swarm[i].variables[var]))
                         ),
                        self.delta_max, self.delta_min, var)

    def update_position(self, swarm: List[FloatSolution]) -> None:
        for i in range(self.swarm_size):
            particle = swarm[i]

            for j in range(particle.number_of_variables):
                particle.variables[j] += self.speed[i][j]

                if particle.variables[j] < self.problem.lower_bound[j]:
                    particle.variables[j] = self.problem.lower_bound[j]
                    self.speed[i][j] *= self.change_velocity1

                if particle.variables[j] > self.problem.upper_bound[j]:
                    particle.variables[j] = self.problem.upper_bound[j]
                    self.speed[i][j] *= self.change_velocity2

    def update_global_best(self, swarm: List[FloatSolution]) -> None:
        for particle in swarm:
            self.leaders.add(copy(particle))

    def update_particle_best(self, swarm: List[FloatSolution]) -> None:
        for i in range(self.swarm_size):
            flag = self.dominance_comparator.compare(
                swarm[i],
                swarm[i].attributes['local_best'])
            if flag != 1:
                swarm[i].attributes['local_best'] = copy(swarm[i])

    def perturbation(self, swarm: List[FloatSolution]) -> None:
        for i in range(self.swarm_size):
            if (i % 6) == 0:
                self.mutation_operator.execute(swarm[i])

    def select_global_best(self) -> FloatSolution:
        leaders = self.leaders.solution_list

        if len(leaders) > 2:
            particles = random.sample(leaders, 2)

            if self.leaders.comparator.compare(particles[0], particles[1]) < 1:
                best_global = copy(particles[0])
            else:
                best_global = copy(particles[1])
        else:
            best_global = copy(self.leaders.solution_list[0])

        return best_global

    def __velocity_constriction(self, value: float, delta_max: [], delta_min: [], variable_index: int) -> float:
        result = value
        if value > delta_max[variable_index]:
            result = delta_max[variable_index]
        if value < delta_min[variable_index]:
            result = delta_min[variable_index]

        return result

    def __inertia_weight(self, wmax: float):
        return wmax

    def __constriction_coefficient(self, c1: float, c2: float) -> float:
        rho = c1 + c2
        if rho <= 4:
            result = 1.0
        else:
            result = 2.0 / (2.0 - rho - sqrt(pow(rho, 2.0) - 4.0 * rho))

        return result

    def init_progress(self) -> None:
        self.evaluations = self.swarm_size
        self.leaders.compute_density_estimator()

        self.initialize_velocity(self.solutions)
        self.initialize_particle_best(self.solutions)
        self.initialize_global_best(self.solutions)

    def update_progress(self) -> None:
        self.evaluations += self.swarm_size
        self.leaders.compute_density_estimator()

        observable_data = self.get_observable_data()
        observable_data['SOLUTIONS'] = self.leaders.solution_list
        self.observable.notify_all(**observable_data)

    def get_result(self) -> List[FloatSolution]:
        return self.leaders.solution_list

    def get_name(self) -> str:
        return 'SMPSO'


class DynamicSMPSO(SMPSO, DynamicAlgorithm):

    def __init__(self,
                 problem: DynamicProblem[FloatSolution],
                 swarm_size: int,
                 mutation: Mutation,
                 leaders: BoundedArchive,
                 termination_criterion: TerminationCriterion,
                 swarm_generator: Generator = store.default_generator,
                 swarm_evaluator: Evaluator = store.default_evaluator):
        super(DynamicSMPSO, self).__init__(
            problem=problem,
            swarm_size=swarm_size,
            mutation=mutation,
            leaders=leaders,
            termination_criterion=termination_criterion,
            swarm_generator=swarm_generator,
            swarm_evaluator=swarm_evaluator)
        self.completed_iterations = 0

    def restart(self) -> None:
        self.solutions = self.create_initial_solutions()
        self.solutions = self.evaluate(self.solutions)

        self.leaders.__init__(self.leaders.maximum_size)

        self.initialize_velocity(self.solutions)
        self.initialize_particle_best(self.solutions)
        self.initialize_global_best(self.solutions)

        self.init_progress()

    def update_progress(self):
        if self.problem.the_problem_has_changed():
            self.restart()
            self.problem.clear_changed()

        observable_data = self.get_observable_data()
        self.observable.notify_all(**observable_data)

        self.evaluations += self.swarm_size
        self.leaders.compute_density_estimator()

    def stopping_condition_is_met(self):
        if self.termination_criterion.is_met:
            observable_data = self.get_observable_data()
            observable_data['termination_criterion_is_met'] = True
            self.observable.notify_all(**observable_data)

            print_function_values_to_file(self.leaders.solution_list,
                                          'FUN.DynamicSMPSO.' + str(self.completed_iterations))

            self.restart()
            self.init_progress()
            self.completed_iterations += 1


class SMPSORP(SMPSO):

    def __init__(self,
                 problem: FloatProblem,
                 swarm_size: int,
                 mutation: Mutation,
                 reference_points: List[List[float]],
                 leaders: List[ArchiveWithReferencePoint],
                 termination_criterion: TerminationCriterion,
                 swarm_generator: Generator = store.default_generator,
                 swarm_evaluator: Evaluator = store.default_evaluator):
        """ This class implements the SMPSORP algorithm.

        :param problem: The problem to solve.
        :param swarm_size:
        :param mutation:
        :param leaders: List of bounded archives.
        :param swarm_evaluator: An evaluator object to evaluate the solutions in the population.
        """
        super(SMPSORP, self).__init__(
            problem=problem,
            swarm_size=swarm_size,
            mutation=mutation,
            leaders=None,
            swarm_generator=swarm_generator,
            swarm_evaluator=swarm_evaluator,
            termination_criterion=termination_criterion)
        self.leaders = leaders
        self.reference_points = reference_points
        self.lock = threading.Lock()

        thread = threading.Thread(target=change_reference_point, args=(self, ))
        thread.start()

    def initialize_global_best(self, swarm: List[FloatSolution]) -> None:
        for particle in swarm:
            for leader in self.leaders:
                leader.add(copy(particle))

    def update_global_best(self, swarm: List[FloatSolution]) -> None:
        for particle in swarm:
            for leader in self.leaders:
                leader.add(copy(particle))

    def select_global_best(self) -> FloatSolution:
        selected = False
        selected_swarm_index = 0

        while not selected:
            selected_swarm_index = random.randint(0, len(self.leaders) - 1)
            if len(self.leaders[selected_swarm_index].solution_list) != 0:
                selected = True

        leaders = self.leaders[selected_swarm_index].solution_list

        if len(leaders) > 2:
            particles = random.sample(leaders, 2)

            if self.leaders[selected_swarm_index].comparator.compare(particles[0], particles[1]) < 1:
                best_global = copy(particles[0])
            else:
                best_global = copy(particles[1])
        else:
            best_global = copy(self.leaders[selected_swarm_index].solution_list[0])

        return best_global

    def init_progress(self) -> None:
        self.evaluations = self.swarm_size

        for leader in self.leaders:
            leader.compute_density_estimator()

        self.initialize_velocity(self.solutions)
        self.initialize_particle_best(self.solutions)
        self.initialize_global_best(self.solutions)

    def update_progress(self) -> None:
        self.evaluations += self.swarm_size

        for leader in self.leaders:
            leader.filter()
            leader.compute_density_estimator()

        observable_data = self.get_observable_data()
        observable_data['REFERENCE_POINT'] = self.get_reference_point()
        self.observable.notify_all(**observable_data)

    def update_reference_point(self, new_reference_points: list):
        with self.lock:
            self.reference_points = new_reference_points

            for index, archive in enumerate(self.leaders):
                archive.update_reference_point(new_reference_points[index])

    def get_reference_point(self):
        with self.lock:
            return self.reference_points

    def get_result(self) -> List[FloatSolution]:
        result = []

        for leader in self.leaders:
            for solution in leader.solution_list:
                result.append(solution)

        return result

    def get_name(self) -> str:
        return 'SMPSO/RP'


def change_reference_point(algorithm: SMPSORP):
    """ Auxiliar function to read new reference points from the keyboard for the SMPSO/RP algorithm
    :param algorithm:
    :return:
    """
    number_of_reference_points = len(algorithm.reference_points)
    number_of_objectives = algorithm.problem.number_of_objectives

    while True:
        print("Enter " + str(number_of_reference_points) +
              " points of dimension " + str(number_of_objectives) + ": ")

        read = [float(x) for x in input().split()]

        # Update reference points
        reference_points = []
        for i in range(0, len(read), number_of_objectives):
            reference_points.append(read[i:i + number_of_objectives])

        algorithm.update_reference_point(reference_points)<|MERGE_RESOLUTION|>--- conflicted
+++ resolved
@@ -1,10 +1,7 @@
 import random
 import threading
 from copy import copy
-<<<<<<< HEAD
-=======
 from math import sqrt
->>>>>>> 52e0b172
 from typing import TypeVar, List, Optional
 
 import numpy
@@ -38,11 +35,7 @@
                  swarm_size: int,
                  mutation: Mutation,
                  leaders: Optional[BoundedArchive],
-<<<<<<< HEAD
-                 termination_criterion: TerminationCriterion,
-=======
                  termination_criterion: TerminationCriterion = store.default_termination_criteria,
->>>>>>> 52e0b172
                  swarm_generator: Generator = store.default_generator,
                  swarm_evaluator: Evaluator = store.default_evaluator):
         """ This class implements the SMPSO algorithm as described in
@@ -64,17 +57,8 @@
             swarm_size=swarm_size)
         self.swarm_generator = swarm_generator
         self.swarm_evaluator = swarm_evaluator
-<<<<<<< HEAD
-
         self.termination_criterion = termination_criterion
         self.observable.register(termination_criterion)
-
-=======
-
-        self.termination_criterion = termination_criterion
-        self.observable.register(termination_criterion)
-
->>>>>>> 52e0b172
         self.mutation_operator = mutation
         self.leaders = leaders
 
