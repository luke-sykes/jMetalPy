from copy import deepcopy
from typing import TypeVar, List

from jmetal.core.algorithm import EvolutionaryAlgorithm
from jmetal.core.operator import Mutation, Crossover, Selection
from jmetal.core.problem import Problem
from jmetal.util.observable import Observable, DefaultObservable

""" Class representing elitist evolution strategy algorithms """

S = TypeVar('S')
R = TypeVar('R')


class ElitistEvolutionStrategy(EvolutionaryAlgorithm[S, R]):
    def __init__(self,
                 problem: Problem[S],
                 mu: int,
                 lambdA: int,
                 max_evaluations: int,
                 mutation: Mutation[S]):
        super(ElitistEvolutionStrategy, self).__init__()
        self.problem = problem
        self.mu = mu
        self.lambdA = lambdA
        self.max_evaluations = max_evaluations
        self.mutation = mutation

    def init_progress(self):
        self.evaluations = self.mu

    def update_progress(self):
        self.evaluations += self.lambdA

    def is_stopping_condition_reached(self) -> bool:
        return self.evaluations >= self.max_evaluations

    def create_initial_population(self) -> List[S]:
        population = []
        for i in range(self.mu):
            population.append(self.problem.create_solution())
        return population

    def evaluate_population(self, population: List[S]):
        for solution in population:
            self.problem.evaluate(solution)
        return population

    def selection(self, population: List[S]):
        return population

    def reproduction(self, population: List[S]):
        offspring_population = []
        for solution in population:
            for j in range((int)(self.lambdA / self.mu)):
                new_solution = deepcopy(solution)
                offspring_population.append(self.mutation.execute(new_solution))

        return offspring_population

    def replacement(self, population: List[S], offspring_population: List[S]) \
            -> List[S]:
        for solution in offspring_population:
            self.population.append(solution)

        population.sort(key=lambda s: s.objectives[0])

        new_population = []
        for i in range(self.mu):
            new_population.append(population[i])

        return new_population

    def get_result(self) -> R:
        return self.population[0]

    def get_name(self):
        return "(" + str(self.mu) + "+" + str(self.lambdA) + ")ES"


class NonElitistEvolutionStrategy(ElitistEvolutionStrategy[S, R]):
    def __init__(self,
                 problem: Problem[S],
                 mu: int, lambdA: int,
                 max_evaluations: int,
                 mutation: Mutation[S]):
        super(NonElitistEvolutionStrategy, self).__init__(problem, mu, lambdA,
                                                          max_evaluations, mutation)

    def replacement(self, population: List[S], offspring_population: List[S]) \
            -> List[S]:
        offspring_population.sort(key=lambda s: s.objectives[0])

        new_population = []
        for i in range(self.mu):
            new_population.append(offspring_population[i])

        return new_population

    def get_name(self) -> str:
        return "(" + str(self.mu) + "," + str(self.lambdA) + ")ES"


class GenerationalGeneticAlgorithm(EvolutionaryAlgorithm[S, R]):
    def __init__(self,
                 problem: Problem[S],
                 population_size: int,
                 max_evaluations: int,
                 mutation: Mutation[S],
                 crossover: Crossover[S, S],
                 selection: Selection[List[S], S],
                 observable: Observable = DefaultObservable()):
        super(GenerationalGeneticAlgorithm, self).__init__()
        self.problem = problem
        self.population_size = population_size
        self.max_evaluations = max_evaluations
        self.mutation_operator = mutation
        self.crossover_operator = crossover
        self.selection_operator = selection
        self.evaluations = 0
        self.observable = observable

    def init_progress(self):
        self.evaluations = self.population_size

    def update_progress(self):
        self.evaluations += self.population_size

        observable_data = {'evaluations': self.evaluations,
                           'population': self.population,
<<<<<<< HEAD
                           'computing_time': self.get_current_computing_time()}

=======
                           'computing time': self.get_current_computing_time()}
>>>>>>> 5fdebfdf
        self.observable.notify_all(**observable_data)

    def is_stopping_condition_reached(self) -> bool:
        return self.evaluations >= self.max_evaluations

    def create_initial_population(self) -> List[S]:
        population = []

        for i in range(self.population_size):
            population.append(self.problem.create_solution())

        return population

    def evaluate_population(self, population: List[S]):
        for solution in population:
            self.problem.evaluate(solution)
        return population

    def selection(self, population: List[S]):
        mating_population = []

        for i in range(self.population_size):
            solution = self.selection_operator.execute(self.population)
            mating_population.append(solution)

        return mating_population

    def reproduction(self, population: List[S]) -> List[S]:
        number_of_parents_to_combine = self.crossover_operator.get_number_of_parents()
        self.__check_number_of_parents(population, number_of_parents_to_combine)

        offspring_population = []
        for i in range(0, self.population_size, number_of_parents_to_combine):
            parents = []
            for j in range(number_of_parents_to_combine):
                parents.append(population[i + j])

            offspring = self.crossover_operator.execute(parents)

            for solution in offspring:
                self.mutation_operator.execute(solution)
                offspring_population.append(solution)

        return offspring_population

    def replacement(self, population: List[S], offspring_population: List[S]) \
            -> List[S]:
        population.sort(key=lambda s: s.objectives[0])

        offspring_population.append(population[0])
        offspring_population.append(population[1])

        offspring_population.sort(key=lambda s: s.objectives[0])

        offspring_population.pop()
        offspring_population.pop()

        return offspring_population

    def get_result(self) -> R:
        """ :return: The best individual of the population.
        """
        return self.population[0]

    def get_name(self) -> str:
        return "Generational Genetic Algorithm"

    def __check_number_of_parents(self, population: List[S], number_of_parents_for_crossover: int):
        if self.population_size % number_of_parents_for_crossover != 0:
            raise Exception("Wrong number of parents")
<|MERGE_RESOLUTION|>--- conflicted
+++ resolved
@@ -128,12 +128,8 @@
 
         observable_data = {'evaluations': self.evaluations,
                            'population': self.population,
-<<<<<<< HEAD
-                           'computing_time': self.get_current_computing_time()}
-
-=======
                            'computing time': self.get_current_computing_time()}
->>>>>>> 5fdebfdf
+        
         self.observable.notify_all(**observable_data)
 
     def is_stopping_condition_reached(self) -> bool:
