import logging
from typing import List

from jmetal.component.evaluator import SequentialEvaluator, DaskMultithreadedEvaluator, ParallelEvaluator

from jmetal.algorithm.multiobjective.nsgaii import NSGAII
from jmetal.component.observer import VisualizerObserver
from jmetal.core.solution import FloatSolution
from jmetal.operator.crossover import SBX
from jmetal.operator.mutation import Polynomial
from jmetal.operator.selection import BinaryTournament2Selection
from jmetal.problem.multiobjective.zdt import ZDT1
from jmetal.util.comparator import SolutionAttributeComparator
from jmetal.util.solution_list_output import SolutionListOutput
from jmetal.problem.multiobjective.unconstrained import Kursawe

logging.basicConfig(level=logging.INFO)
logger = logging.getLogger(__name__)


def main() -> None:
    problem = ZDT1()
    algorithm = NSGAII[FloatSolution, List[FloatSolution]](
        problem=problem,
        population_size=100,
        max_evaluations=25000,
<<<<<<< HEAD
        mutation=Polynomial(1.0 / problem.number_of_variables, distribution_index=20),
=======
        #evaluator=DaskMultithreadedEvaluator(),
        mutation=Polynomial(1.0/problem.number_of_variables, distribution_index=20),
>>>>>>> 5d5b73b5
        crossover=SBX(1.0, distribution_index=20),
        # selection=BinaryTournamentSelection(RankingAndCrowdingDistanceComparator()))
        selection=BinaryTournament2Selection([SolutionAttributeComparator("dominance_ranking"),
                                              SolutionAttributeComparator("crowding_distance", lowest_is_best=False)]))

    observer = VisualizerObserver(animation_speed=1 * 10e-8)
    algorithm.observable.register(observer=observer)

    algorithm.run()
    result = algorithm.get_result()

    SolutionListOutput[FloatSolution].plot_frontier_to_file(result, None, file_name="NSGAII." + problem.get_name(),
                                                            output_format='png', dpi=200)
    SolutionListOutput[FloatSolution].plot_frontier_to_screen(result)
    SolutionListOutput[FloatSolution].print_function_values_to_file("NSGAII." + problem.get_name(), result)

    logger.info("Algorithm (continuous problem): " + algorithm.get_name())
    logger.info("Problem: " + problem.get_name())
    logger.info("Computing time: " + str(algorithm.total_computing_time))


if __name__ == '__main__':
    main()<|MERGE_RESOLUTION|>--- conflicted
+++ resolved
@@ -24,12 +24,8 @@
         problem=problem,
         population_size=100,
         max_evaluations=25000,
-<<<<<<< HEAD
-        mutation=Polynomial(1.0 / problem.number_of_variables, distribution_index=20),
-=======
         #evaluator=DaskMultithreadedEvaluator(),
         mutation=Polynomial(1.0/problem.number_of_variables, distribution_index=20),
->>>>>>> 5d5b73b5
         crossover=SBX(1.0, distribution_index=20),
         # selection=BinaryTournamentSelection(RankingAndCrowdingDistanceComparator()))
         selection=BinaryTournament2Selection([SolutionAttributeComparator("dominance_ranking"),
