--- conflicted
+++ resolved
@@ -5,13 +5,8 @@
 from jmetal.core.solution import FloatSolution
 from jmetal.operator.crossover import SBX
 from jmetal.operator.mutation import Polynomial
-<<<<<<< HEAD
-from jmetal.operator.selection import BinaryTournament
-from jmetal.problem.multiobjective.zdt import ZDT1
-=======
 from jmetal.operator.selection import BinaryTournament, BinaryTournament2
 from jmetal.problem.multiobjective.unconstrained import Kursawe
->>>>>>> 9fd43db5
 from jmetal.util.comparator import RankingAndCrowdingDistanceComparator, SolutionAttributeComparator
 from jmetal.util.solution_list_output import SolutionListOutput
 
@@ -27,7 +22,7 @@
         max_evaluations=25000,
         mutation=Polynomial(1.0/problem.number_of_variables, distribution_index=20),
         crossover=SBX(1.0, distribution_index=20),
-        selection = BinaryTournament(RankingAndCrowdingDistanceComparator()))
+        selection=BinaryTournament(RankingAndCrowdingDistanceComparator()))
 
     algorithm.run()
     result = algorithm.get_result()
