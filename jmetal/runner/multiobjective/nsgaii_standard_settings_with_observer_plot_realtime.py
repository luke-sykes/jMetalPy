import logging
from typing import List

from jmetal.algorithm.multiobjective.nsgaii import NSGAII
from jmetal.component.observer import AlgorithmObserver
from jmetal.core.solution import FloatSolution
from jmetal.operator.crossover import SBX
from jmetal.operator.mutation import Polynomial
<<<<<<< HEAD
from jmetal.operator.selection import BinaryTournament
from jmetal.component.observer import AlgorithmObserver
from jmetal.problem.multiobjective.zdt import ZDT1
from jmetal.util.comparator import RankingAndCrowdingDistanceComparator
=======
from jmetal.operator.selection import BinaryTournament, BinaryTournament2
from jmetal.problem.multiobjective.unconstrained import Kursawe
from jmetal.problem.multiobjective.zdt import ZDT1, ZDT2, ZDT3, ZDT6
from jmetal.util.comparator import RankingAndCrowdingDistanceComparator, SolutionAttributeComparator
>>>>>>> 9fd43db5

logging.basicConfig(level=logging.INFO)
logger = logging.getLogger(__name__)


def main() -> None:
    problem = ZDT1()
    algorithm = NSGAII[FloatSolution, List[FloatSolution]](
        problem,
        population_size=100,
        max_evaluations=25000,
        mutation=Polynomial(1.0/problem.number_of_variables, distribution_index=20),
        crossover=SBX(1.0, distribution_index=20),
        #selection=BinaryTournament(RankingAndCrowdingDistanceComparator()))
        selection = BinaryTournament2([SolutionAttributeComparator("dominance_ranking"),
                                       SolutionAttributeComparator("crowding_distance", lowest_is_best=False)]))

    observer = AlgorithmObserver(animation_speed=1*10e-8)
    algorithm.observable.register(observer=observer)

    algorithm.run()

    logger.info("Algorithm (continuous problem): " + algorithm.get_name())
    logger.info("Problem: " + problem.get_name())

if __name__ == '__main__':
    main()<|MERGE_RESOLUTION|>--- conflicted
+++ resolved
@@ -6,17 +6,10 @@
 from jmetal.core.solution import FloatSolution
 from jmetal.operator.crossover import SBX
 from jmetal.operator.mutation import Polynomial
-<<<<<<< HEAD
-from jmetal.operator.selection import BinaryTournament
-from jmetal.component.observer import AlgorithmObserver
-from jmetal.problem.multiobjective.zdt import ZDT1
-from jmetal.util.comparator import RankingAndCrowdingDistanceComparator
-=======
 from jmetal.operator.selection import BinaryTournament, BinaryTournament2
 from jmetal.problem.multiobjective.unconstrained import Kursawe
 from jmetal.problem.multiobjective.zdt import ZDT1, ZDT2, ZDT3, ZDT6
 from jmetal.util.comparator import RankingAndCrowdingDistanceComparator, SolutionAttributeComparator
->>>>>>> 9fd43db5
 
 logging.basicConfig(level=logging.INFO)
 logger = logging.getLogger(__name__)
@@ -30,9 +23,8 @@
         max_evaluations=25000,
         mutation=Polynomial(1.0/problem.number_of_variables, distribution_index=20),
         crossover=SBX(1.0, distribution_index=20),
-        #selection=BinaryTournament(RankingAndCrowdingDistanceComparator()))
-        selection = BinaryTournament2([SolutionAttributeComparator("dominance_ranking"),
-                                       SolutionAttributeComparator("crowding_distance", lowest_is_best=False)]))
+        selection=BinaryTournament2([SolutionAttributeComparator("dominance_ranking"),
+                                     SolutionAttributeComparator("crowding_distance", lowest_is_best=False)]))
 
     observer = AlgorithmObserver(animation_speed=1*10e-8)
     algorithm.observable.register(observer=observer)
