import unittest

from jmetal.problem.singleobjectiveproblem import OneMax, Sphere

__author__ = "Antonio J. Nebro"


class OneMaxTestCases(unittest.TestCase):

    def setUp(self):
        pass

    def test_should_constructor_create_a_non_null_object(self) -> None:
        problem = OneMax()
        self.assertIsNotNone(problem)

    def test_should_constructor_create_a_valid_problem_with_default_settings(self) -> None:
        problem = OneMax()
        self.assertEqual(1, problem.number_of_variables)
        self.assertEqual(1, problem.number_of_objectives)
        self.assertEqual(0, problem.number_of_constraints)
        self.assertEqual(256, problem.number_of_bits)

    def test_should_constructor_create_a_valid_problem_with_512_bits(self) -> None:
        problem = OneMax(512)
        self.assertEqual(1, problem.number_of_variables)
        self.assertEqual(1, problem.number_of_objectives)
        self.assertEqual(0, problem.number_of_constraints)
        self.assertEqual(512, problem.number_of_bits)

    def test_should_create_solution_a_valid_binary_solution(self) -> None:
        problem = OneMax(256)
        solution = problem.create_solution()
        self.assertEqual(256, len(solution.variables[0]))

<<<<<<< HEAD
    def test_should_evaluate_work_properly_if_the_bitset_only_contains_ones(self) -> None:
        problem = OneMax(512)
        solution = problem.create_solution()
        solution.variables[0] = [True for i in range(problem.number_of_bits)]
        problem.evaluate(solution)
        self.assertEqual(-512.0, solution.objectives[0])
=======
    # def test_should_evaluate_work_properly_if_the_bitset_only_contains_ones(self) -> None:
    #     problem = OneMax(512)
    #     solution = problem.create_solution()
    #     solution.variables[0] = [True for i in range(problem.number_of_bits)]
    #     problem.evaluate(solution)
    #     self.assertEqual(512.0, solution.objectives[0])
>>>>>>> abe8e630

    def test_should_evaluate_work_properly_if_the_bitset_only_contains_zeroes(self) -> None:
        problem = OneMax(512)
        solution = problem.create_solution()
        solution.variables[0] = [False for i in range(problem.number_of_bits)]
        problem.evaluate(solution)
        self.assertEqual(0.0, solution.objectives[0])

    def test_should_get_name_return_the_right_name(self):
        problem = OneMax()
        self.assertEqual("OneMax", problem.get_name())


class SphereTestCases(unittest.TestCase):

    def setUp(self):
        pass

    def test_should_constructor_create_a_non_null_object(self):
        problem = Sphere(3)
        self.assertIsNotNone(problem)

    def test_should_constructor_create_a_valid_problem_with_default_settings(self):
        problem = Sphere()
        self.assertEqual(10, problem.number_of_variables)
        self.assertEqual(1, problem.number_of_objectives)
        self.assertEqual(0, problem.number_of_constraints)

        self.assertEqual([-5.12 for i in range(10)], problem.lower_bound)
        self.assertEqual([5.12 for i in range(10)], problem.upper_bound)

    def test_should_constructor_create_a_valid_problem_with_5_variables(self):
        problem = Sphere(5)
        self.assertEqual(5, problem.number_of_variables)
        self.assertEqual(1, problem.number_of_objectives)
        self.assertEqual(0, problem.number_of_constraints)

        self.assertEqual([-5.12, -5.12, -5.12, -5.12, -5.12], problem.lower_bound)
        self.assertEqual([5.12, 5.12, 5.12, 5.12, 5.12], problem.upper_bound)

    def test_should_create_solution_create_a_valid_float_solution(self):
        problem = Sphere(3)
        solution = problem.create_solution()

        self.assertEqual(3, solution.number_of_variables)
        self.assertEqual(3, len(solution.variables))
        self.assertEqual(1, solution.number_of_objectives)
        self.assertEqual(1, len(solution.objectives))
        self.assertEqual(0, problem.number_of_constraints)

        self.assertEqual([-5.12, -5.12, -5.12], problem.lower_bound)
        self.assertEqual([5.12, 5.12, 5.12], problem.upper_bound)

        self.assertTrue(solution.variables[0] >= -5.12)
        self.assertTrue(solution.variables[0] <= 5.12)

    def test_should_evaluate_work_properly(self):
        problem = Sphere(3)
        solution = problem.create_solution()
        problem.evaluate(solution)

        self.assertEqual(3, solution.number_of_variables)
        self.assertEqual(3, len(solution.variables))
        self.assertEqual(1, solution.number_of_objectives)
        self.assertEqual(1, len(solution.objectives))
        self.assertEqual(0, problem.number_of_constraints)

        self.assertEqual([-5.12, -5.12, -5.12], problem.lower_bound)
        self.assertEqual([5.12, 5.12, 5.12], problem.upper_bound)

        self.assertTrue(solution.variables[0] >= -5.12)
        self.assertTrue(solution.variables[0] <= 5.12)

    def test_should_get_name_return_the_right_name(self):
        problem = Sphere()
        self.assertEqual("Sphere", problem.get_name())


if __name__ == '__main__':
    unittest.main()<|MERGE_RESOLUTION|>--- conflicted
+++ resolved
@@ -33,21 +33,12 @@
         solution = problem.create_solution()
         self.assertEqual(256, len(solution.variables[0]))
 
-<<<<<<< HEAD
-    def test_should_evaluate_work_properly_if_the_bitset_only_contains_ones(self) -> None:
-        problem = OneMax(512)
-        solution = problem.create_solution()
-        solution.variables[0] = [True for i in range(problem.number_of_bits)]
-        problem.evaluate(solution)
-        self.assertEqual(-512.0, solution.objectives[0])
-=======
     # def test_should_evaluate_work_properly_if_the_bitset_only_contains_ones(self) -> None:
     #     problem = OneMax(512)
     #     solution = problem.create_solution()
     #     solution.variables[0] = [True for i in range(problem.number_of_bits)]
     #     problem.evaluate(solution)
     #     self.assertEqual(512.0, solution.objectives[0])
->>>>>>> abe8e630
 
     def test_should_evaluate_work_properly_if_the_bitset_only_contains_zeroes(self) -> None:
         problem = OneMax(512)
