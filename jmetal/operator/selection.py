--- conflicted
+++ resolved
@@ -168,10 +168,4 @@
         else:
             result = None
 
-        return result
-<<<<<<< HEAD
-"""
-=======
-
-
->>>>>>> 9fd43db5
+        return result