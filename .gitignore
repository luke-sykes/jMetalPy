--- conflicted
+++ resolved
@@ -110,11 +110,8 @@
 dask-worker-space
 
 # Plotly
-<<<<<<< HEAD
-*.html
-=======
+
 *.html
 
 # osx
-.DS_Store
->>>>>>> 52e0b172
+.DS_Store